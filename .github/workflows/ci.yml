--- conflicted
+++ resolved
@@ -11,22 +11,10 @@
   build:
     runs-on: ubuntu-latest
     steps:
-<<<<<<< HEAD
-      - uses: actions/checkout@v3
-      - name: Set up Go
-        uses: actions/setup-go@v5
-        with:
-          go-version-file: go.mod
-      - name: Test
-        run: go test -v ./...
-=======
     - uses: actions/checkout@v4
-
     - name: Set up Go
       uses: actions/setup-go@v5
       with:
         go-version-file: go.mod
-
     - name: Test
-      run: go test -v ./...
->>>>>>> b0cef1c9
+      run: go test -v ./...